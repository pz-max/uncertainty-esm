###
### INPUTS FOR THE MONTE-CARLO APPROACH GIVEN IN SCRIPTS/TEST.PY
###

monte_carlo:
    pypsa_standard:
      # as key: add below the pypsa object for the monte_carlo sampling, "network" is only allowed for filtering!
      # as value: currently supported format [l_bound, u_bound] or empty [], represent multiplication factors for the object
      # TODO: Support also probability inputs for Monte-Carlo e.g. [l_bound, u_bound, zeta, gamma, distribution_type]
      # TODO: Support inputs to simulate outages biggest lines "lines.p_nom_opt.max(): [-3000MW 0MW]""
      # TODO: Support inputs to simulate outages of biggest power plant "generators.p_nom.max()": [-1000MW 0MW]
      loads_t.p_set: [0.9, 1.1]
      generators_t.p_max_pu.loc[:, network.generators.carrier == "wind"]: [0.5, 1.2]
<<<<<<< HEAD
      lines.capital_cost: [0.5, 1.5]
=======
>>>>>>> 6c4d62df
      # ... user can add here flexibly more features for the Monte-Carlo sampling
    options:
      # Uniform: https://chaospy.readthedocs.io/en/master/api/chaospy.Uniform.html
      # Normal: https://chaospy.readthedocs.io/en/master/api/chaospy.Normal.html
      # LogNormal: https://chaospy.readthedocs.io/en/master/api/chaospy.LogNormal.html
      # Triange: https://chaospy.readthedocs.io/en/master/api/chaospy.Triangle.html
      # Beta: https://chaospy.readthedocs.io/en/master/api/chaospy.Beta.html
      # Gamma: https://chaospy.readthedocs.io/en/master/api/chaospy.Gamma.html
      distribution: "Normal" # "Uniform", "Normal", "LogNormal", "Triangle", "Beta", "Gamma"
      # [mean, std] for Normal and LogNormal
      # [lower_bound, upper_bound] for Uniform
      # [lower_bound, midpoint, upper_bound] for Triangle 
      # [alpha, beta] for Beta
      # [shape, scale] for Gamma
<<<<<<< HEAD
      distribution_params: [0, 1] 
      samples: 9 # number of optimizations. Note that number of samples when using scipy has to be the square of a prime number
      sampling_strategy: "scipy"  # "pydoe2", "chaospy", "scipy", packages that are supported
=======
      distribution_params: [0, 1]
      samples: 9 # number of optimizations. Note that number of samples when using scipy has to be the square of a prime number
      sampling_strategy: "chaospy"  # "pydoe2", "chaospy", "scipy", packages that are supported
>>>>>>> 6c4d62df
<|MERGE_RESOLUTION|>--- conflicted
+++ resolved
@@ -11,10 +11,6 @@
       # TODO: Support inputs to simulate outages of biggest power plant "generators.p_nom.max()": [-1000MW 0MW]
       loads_t.p_set: [0.9, 1.1]
       generators_t.p_max_pu.loc[:, network.generators.carrier == "wind"]: [0.5, 1.2]
-<<<<<<< HEAD
-      lines.capital_cost: [0.5, 1.5]
-=======
->>>>>>> 6c4d62df
       # ... user can add here flexibly more features for the Monte-Carlo sampling
     options:
       # Uniform: https://chaospy.readthedocs.io/en/master/api/chaospy.Uniform.html
@@ -29,12 +25,6 @@
       # [lower_bound, midpoint, upper_bound] for Triangle 
       # [alpha, beta] for Beta
       # [shape, scale] for Gamma
-<<<<<<< HEAD
-      distribution_params: [0, 1] 
-      samples: 9 # number of optimizations. Note that number of samples when using scipy has to be the square of a prime number
-      sampling_strategy: "scipy"  # "pydoe2", "chaospy", "scipy", packages that are supported
-=======
       distribution_params: [0, 1]
       samples: 9 # number of optimizations. Note that number of samples when using scipy has to be the square of a prime number
       sampling_strategy: "chaospy"  # "pydoe2", "chaospy", "scipy", packages that are supported
->>>>>>> 6c4d62df
